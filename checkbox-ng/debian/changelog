--- conflicted
+++ resolved
@@ -1,5 +1,3 @@
-<<<<<<< HEAD
-=======
 checkbox-ng (0.3.1-1) unstable; urgency=medium
 
   * New upstream release: https://launchpad.net/checkbox-ng/14.04/0.3.1 
@@ -7,7 +5,6 @@
 
  -- Zygmunt Krynicki <zygmunt.krynicki@canonical.com>  Mon, 28 Apr 2014 11:35:20 +0200
 
->>>>>>> b3cca72b
 checkbox-ng (0.3-2) unstable; urgency=medium
 
   * Add build dependency on python3-requests

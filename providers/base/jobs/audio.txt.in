--- conflicted
+++ resolved
@@ -44,7 +44,6 @@
 _summary: Job generator for HDMI audio test
 plugin: local
 command:
-<<<<<<< HEAD
  cat <<'EOF' | run_templates -t -s 'graphics_card_resource'
  id: audio/`echo ${index}`_playback_hdmi_`echo "${product}" | sed 's/ /_/g;s/[^_a-zA-Z0-9-]//g'`
  plugin: user-interact-verify
@@ -65,22 +64,6 @@
   VERIFICATION:
       Did you hear the sound from the HDMI device?
  EOF
-=======
- audio_settings store --verbose --file=$PLAINBOX_SESSION_SHARE/pulseaudio_settings
- audio_settings set --verbose --device=hdmi --volume=50
- gst_pipeline_test -t 2 --device hdmi 'audiotestsrc wave=sine freq=512 ! audioconvert ! audioresample ! autoaudiosink'
- EXIT_CODE=$?
- audio_settings restore --verbose --file=$PLAINBOX_SESSION_SHARE/pulseaudio_settings
- exit $EXIT_CODE
-_description:
- PURPOSE:
-     HDMI audio interface verification
- STEPS:
-     1. Plug an external HDMI device with sound (Use only one HDMI/DisplayPort/Thunderbolt interface at a time for this test)
-     2. Click the Test button
- VERIFICATION:
-     Did you hear the sound from the HDMI device?
->>>>>>> 01c62b1c
 
 id: audio/generator_playback_displayport
 requires:
@@ -103,7 +86,6 @@
   EXIT_CODE=$?
   audio_settings restore --verbose --file=$PLAINBOX_SESSION_SHARE/pulseaudio_settings
   exit $EXIT_CODE
-<<<<<<< HEAD
  _description:
   PURPOSE:
       DisplayPort audio interface verification
@@ -113,16 +95,6 @@
   VERIFICATION:
       Did you hear the sound from the DisplayPort device?
  EOF
-=======
-_description:
- PURPOSE:
-     DisplayPort audio interface verification
- STEPS:
-     1. Plug an external DisplayPort device with sound (Use only one HDMI/DisplayPort/Thunderbolt interface at a time for this test)
-     2. Click the Test button
- VERIFICATION:
-     Did you hear the sound from the DisplayPort device?
->>>>>>> 01c62b1c
 
 plugin: user-interact-verify
 id: audio/playback_thunderbolt
